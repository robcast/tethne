"""
Classes for building a :class:`.GraphCollection` . 

.. autosummary::

   builder
   authorCollectionBuilder
   paperCollectionBuilder

"""

import networkx as nx
import tethne.networks as nt
import tethne.readers as rd
from tethne.data import GraphCollection, DataCollection
import types

class DCBuilder(object):
    """
    Base class for DataCollection builders.
    """
    
    def __init__(self, datapath):
        """
        
        Parameters
        ----------
        datapath : str
            Path to data.
        """

        self.datapath = datapath
        
class DFRBuilder(DCBuilder):
    """
    DataCollection builder for JSTOR Data-for-Research datasets.
    """
    
    def build(self, grams=['uni'], slice_by=['date',], **kwargs):
        """
        
        Parameters
        ----------
        grams : list or tuple
            N-grams that should be read from the DfR dataset.
        apply_stoplist : bool
            If True, will exclude all N-grams that contain words in the NLTK
            stoplist.
        slice_by : list or tuple
            Keys in :class:`.Paper` by which to slice data.
        """
            
        # Load papers.
        papers = rd.dfr.read(self.datapath)

        # Load N-grams.
        gram_data = {}
        for gram_type in grams:
            g = rd.dfr.ngrams(self.datapath, 
<<<<<<< HEAD
                                        N=gram_type)
            g_tok, vocab, counts = rd.dfr.tokenize(g)                                        
=======
                                N=gram_type,
                                apply_stoplist=apply_stoplist)
            g_tok, vocab, counts = rd.dfr.tokenize(g)
>>>>>>> ba1e78f0
            gram_data[gram_type] = (g_tok, vocab, counts)
        
        # Create DataCollection.
        D = DataCollection(papers, grams=gram_data, index_by='doi')
        
        # Slice DataCollection.
        kw = { 'method': kwargs.get('method', 'time_window'),
               'window_size': kwargs.get('window_size', 4),
               'step_size': kwargs.get('step_size', 1) }

        for axis in slice_by:
            D.slice(axis, **kw)
        
        return D
        

class GCBuilder(object):
    """
    Base class for GraphCollection builders.
    """

    def __init__(self, D):
        """
        
        Parameters
        ----------
        D : :class:`.DataCollection`
        """

        self.D = D

class paperCollectionBuilder(GCBuilder):
    """
    Builds a :class:`.GraphCollection` with method in 
    :mod:`tethne.networks.papers` from a :class:`.DataCollection` .
    """

    def build(self, graph_axis, graph_type, **kwargs):
        """
        Generates graphs for each slice along graph_axis in
        :class:`.DataCollection` D.
        
        Other axes in D are treated as attributes.
        
        **Usage**
    
        .. code-block:: python

           >>> import tethne.readers as rd
           >>> data = rd.wos.read("/Path/to/wos/data.txt")
           >>> from tethne.data import DataCollection
           >>> D = DataCollection(data) # Indexed by wosid, by default.
           >>> D.slice('date', 'time_window', window_size=4)
           >>> from tethne.builders import paperCollectionBuilder
           >>> builder = paperCollectionBuilder(D)
           >>> C = builder.build('date', 'bibliographic_coupling', threshold=2)
           >>> C
           <tethne.data.GraphCollection at 0x104ed3550>
           
           """
        
        # TODO: Check to make sure we have the right stuff.
        
        C = GraphCollection()
        
        # Build a Graph for each slice.
        for key, pids in self.D.axes[graph_axis].iteritems():
            data = [ self.D.data[p] for p in pids ]
            kwargs['node_attribs'] = self.D.get_axes()
            kwargs['node_id'] = self.D.index_by
            C[key] = nt.papers.__dict__[graph_type](data, **kwargs)

        return C
        
class topicCollectionBuilder(GCBuilder):
    """
    Builds a :class:`.GraphCollection` with method in
    :mod:`tethne.networks.topics` from a :class:`.DataCollection` .
    """
    
#    def __init__(self, D, model=None):
#        super(topicCollectionBuilder, self).__init__(D)
#        self.model = model
    
    def build(self, graph_axis, graph_type, **kwargs):
        """
        Generates a graph for each slice along graph_axis in
        :class:`.DataCollection` D.
        
        Other axes in D are treated as attributes.
        """
        
        if self.D.model is None:
            raise RuntimeError('No corpus model in this DataCollection')
        
        C = GraphCollection()
        
        for key in sorted(self.D.axes[graph_axis].keys()):
            pids = self.D.axes[graph_axis][key]
            data = [ self.D.data[p] for p in pids ]
            papers = [ self.D.model.lookup[p] for p in pids ]
            C[key] = nt.topics.__dict__[graph_type](self.D.model, papers=papers, **kwargs)
            print key, len(papers), len(C[key].edges())
        
        return C

class authorCollectionBuilder(GCBuilder):
    """
    Builds a :class:`.GraphCollection` with method in 
    :mod:`tethne.networks.authors` from a :class:`.DataCollection` .
    """
    
    def build(self, graph_axis, graph_type, **kwargs):
        """
        Generates graphs for each slice along graph_axis in
        :class:`.DataCollection` D.
        
        Other axes in D are treated as attributes.
        
        **Usage**
    
        .. code-block:: python

           >>> import tethne.readers as rd
           >>> data = rd.wos.read("/Path/to/wos/data.txt")
           >>> from tethne.data import DataCollection
           >>> D = DataCollection(data) # Indexed by wosid, by default.
           >>> D.slice('date', 'time_window', window_size=4)
           >>> from tethne.builders import authorCollectionBuilder
           >>> builder = authorCollectionBuilder(D)
           >>> C = builder.build('date', 'coauthors')
           >>> C
           <tethne.data.GraphCollection at 0x104ed3550>
           
           """
        
        # TODO: Check to make sure we have the right stuff.
        
        C = GraphCollection()
        
        # Build a Graph for each slice.
        for key, pids in self.D.axes[graph_axis].iteritems():
            data = [ self.D.data[p] for p in pids ]
            C[key] = nt.authors.__dict__[graph_type](data, **kwargs)

        return C    <|MERGE_RESOLUTION|>--- conflicted
+++ resolved
@@ -56,15 +56,9 @@
         # Load N-grams.
         gram_data = {}
         for gram_type in grams:
-            g = rd.dfr.ngrams(self.datapath, 
-<<<<<<< HEAD
-                                        N=gram_type)
+            g = rd.dfr.ngrams(self.datapath, N=gram_type)
             g_tok, vocab, counts = rd.dfr.tokenize(g)                                        
-=======
-                                N=gram_type,
-                                apply_stoplist=apply_stoplist)
-            g_tok, vocab, counts = rd.dfr.tokenize(g)
->>>>>>> ba1e78f0
+
             gram_data[gram_type] = (g_tok, vocab, counts)
         
         # Create DataCollection.
