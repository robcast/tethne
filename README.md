# Tethne

Tethne is a script for analyzing citation data. It generates a variety of networks, such as bibliographic coupling, citation, author-paper, and co-author networks, using networkx. 

![alt text](https://github.com/erickpeirson/tethne/blob/python/docs/logo.jpeg?raw=true "Logo")
*An orb-weaving spider in the genus [Tethneus](http://paleodb.org/?a=basicTaxonInfo&taxon_no=133881)*

## Collecting Web of Science data
To use Tethne you need a Web of Science data file to work with. One such file is docs/savedrecs.txt. This file was generated from the Web of Science by first following the Web of Science's recommended search "oil spill\* mediterranean" on the Web of Science tab of the Web of Knowledge service.  

![alt text](https://github.com/erickpeirson/tethne/blob/python/docs/WebOfScienceSearch.png?raw=true "Web of Science Search")  

If you scroll down to the bottom of the search results page, you will see a set of options to save your search results.  

![alt text](https://github.com/erickpeirson/tethne/blob/python/docs/WebOfScienceResults.png?raw=true "Web of Science Results")  

Select a set of "Records" (we could have specified 1 to 156, the number of "Results" for this query), select "Full Record" and "Cited References" if you would like to utilize the full extent of Tethne's power, and finally "Save to Plain Text" your results, by default named "savedrecs.txt". An example savedrecs.txt for this tutorial is also provided in tethne/docs/.

## Collecting PubMed data

While modules utilizing PubMed data have not yet been implemented, this section describes how to collect the data that will be utilized by those modules.

First, visit http://www.ncbi.nlm.nih.gov/pubmed and from the drop-down menu next to the search bar select PMC. This will narrow your search results to the types of documents that can be interpretted by Tethne (rather than genome annotation data!). We sampled a search for "sea urchin" below.

![alt_text](https://github.com/erickpeirson/tethne/blob/python/docs/PMCSearch.png?raw=true "PMC Search")

On the search results page, check the boxes for records that you wish to network with Tethne. Then, at the top right hand corner of the page, click "Send to:" -> "File" -> "XML" -> "Create File." We've illustrated the selection of a few recrods below.

![alt_text](https://github.com/erickpeirson/tethne/blob/python/docs/PMCResults.png?raw=true "PMC Results")

The saved results for this example may be found in the docs/ folder.

## Requirements
* [Python](http://www.python.org/)
* [NetworkX](http://networkx.github.io/)
* [ElementTree](http://docs.python.org/2/library/xml.etree.elementtree.html)

I think that's it...

<<<<<<< HEAD
## Contributors
* [ap0h](https://github.com/ap0h)
* [erickpeirson](https://github.com/erickpeirson)
* [scohmer](https://github.com/scohmer)
=======
## Questions?
erick [dot] peirson [at] asu [dot] edu

## Contributing // To Do
* Complete test cases for the other networks in the form of those for the citations network.
* Add PubMed data sources: function skeletons provided in readers.py module
>>>>>>> dc6f0df7
<|MERGE_RESOLUTION|>--- conflicted
+++ resolved
@@ -1,18 +1,17 @@
 # Tethne
+Tethne is a script for analyzing citation data. Right now it just works on data from the Web of Science, but hopefully it will be expanded to work on data from other sources as well. It generates a variety of networks, such as bibliographic coupling, citation, author-paper, and co-author networks, using networkx. 
 
-Tethne is a script for analyzing citation data. It generates a variety of networks, such as bibliographic coupling, citation, author-paper, and co-author networks, using networkx. 
-
-![alt text](https://github.com/erickpeirson/tethne/blob/python/docs/logo.jpeg?raw=true "Logo")
-*An orb-weaving spider in the genus [Tethneus](http://paleodb.org/?a=basicTaxonInfo&taxon_no=133881)*
+## Warning
+This code is hacked together in a short amount of time to serve my own (academic) purposes. I'm not a software developer, and the code is far from polished. If you have ideas about how to make this better, go right ahead and contribute some code.
 
 ## Collecting Web of Science data
 To use Tethne you need a Web of Science data file to work with. One such file is docs/savedrecs.txt. This file was generated from the Web of Science by first following the Web of Science's recommended search "oil spill\* mediterranean" on the Web of Science tab of the Web of Knowledge service.  
 
-![alt text](https://github.com/erickpeirson/tethne/blob/python/docs/WebOfScienceSearch.png?raw=true "Web of Science Search")  
+![alt text](https://github.com/erickpeirson/tethne/blob/python/docs/WebOfScienceSearch.png?raw=true "Web of Science Search")
 
 If you scroll down to the bottom of the search results page, you will see a set of options to save your search results.  
 
-![alt text](https://github.com/erickpeirson/tethne/blob/python/docs/WebOfScienceResults.png?raw=true "Web of Science Results")  
+![alt text](https://github.com/ap0h/tethne/tree/mybranch/docs/WebOfScienceResults.png "Web of Science Results")  
 
 Select a set of "Records" (we could have specified 1 to 156, the number of "Results" for this query), select "Full Record" and "Cited References" if you would like to utilize the full extent of Tethne's power, and finally "Save to Plain Text" your results, by default named "savedrecs.txt". An example savedrecs.txt for this tutorial is also provided in tethne/docs/.
 
@@ -37,16 +36,9 @@
 
 I think that's it...
 
-<<<<<<< HEAD
-## Contributors
-* [ap0h](https://github.com/ap0h)
-* [erickpeirson](https://github.com/erickpeirson)
-* [scohmer](https://github.com/scohmer)
-=======
 ## Questions?
 erick [dot] peirson [at] asu [dot] edu
 
 ## Contributing // To Do
 * Complete test cases for the other networks in the form of those for the citations network.
-* Add PubMed data sources: function skeletons provided in readers.py module
->>>>>>> dc6f0df7
+* Add PubMed data sources: function skeletons provided in readers.py module